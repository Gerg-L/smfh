use crate::{
    VERSION,
    file_util::{
        FileWithMetadata,
        prefix_move,
    },
};
use color_eyre::{
    Result,
    eyre::{
        Context as _,
        OptionExt as _,
    },
};
use core::{
    cmp::Ordering,
    fmt::{
        self,
    },
};
use log::{
    error,
    info,
    warn,
};
use serde::{
    Deserialize,
    Deserializer,
    Serialize,
    de::Error as serdeErr,
};
use serde_json::Value;
use std::{
    fs::{
        self,
    },
    io::BufReader,
    path::{
        Component,
        Path,
        PathBuf,
    },
    process,
};

#[derive(Serialize, Deserialize)]
pub struct Manifest {
    pub files: Vec<File>,
    pub clobber_by_default: bool,
    pub version: u16,
}

fn deserialize_octal<'de, D: Deserializer<'de>>(deserializer: D) -> Result<Option<u32>, D::Error> {
    let deserialized_value = Option::<String>::deserialize(deserializer)?;
    let Some(value) = deserialized_value else {
        // Don't error here because it's null!
        return Ok(None);
    };
    let x = u32::from_str_radix(&value, 8).map_err(serdeErr::custom)?;
    Ok(Some(x))
}

#[derive(Serialize, Deserialize, Clone, Debug, PartialEq, Eq)]
pub struct File {
    pub source: Option<PathBuf>,
    pub target: PathBuf,
    #[serde(rename = "type")]
    pub kind: FileKind,
    pub clobber: Option<bool>,
    #[serde(default, deserialize_with = "deserialize_octal")]
    pub permissions: Option<u32>,
    pub uid: Option<u32>,
    pub gid: Option<u32>,
    pub deactivate: Option<bool>,
}

impl Ord for File {
    fn cmp(&self, other: &Self) -> Ordering {
        const fn value(file: &File) -> u8 {
            match file.kind {
                FileKind::Directory => 1,
                FileKind::Copy => 2,
                FileKind::Symlink => 3,
                FileKind::Modify => 4,
                FileKind::Delete => 5,
            }
        }

        if other.kind == self.kind {
            fn parents(path: &Path) -> usize {
                path.ancestors().count()
            }
            parents(&self.target).cmp(&parents(&other.target))
        } else {
            value(self).cmp(&value(other))
        }
    }
}

impl PartialOrd for File {
    fn partial_cmp(&self, other: &Self) -> Option<Ordering> {
        Some(self.cmp(other))
    }
}

#[derive(Serialize, Deserialize, Clone, Copy, PartialEq, Eq, Debug)]
#[serde(rename_all = "camelCase")]
pub enum FileKind {
    Directory,
    Copy,
    Symlink,
    Modify,
    Delete,
}
impl fmt::Display for FileKind {
    fn fmt(&self, f: &mut fmt::Formatter) -> fmt::Result {
        let name = match *self {
            Self::Copy => "copy",
            Self::Delete => "delete",
            Self::Directory => "directory",
            Self::Modify => "modify",
            Self::Symlink => "symlink",
        };
        write!(f, "{name}")
    }
}

impl Manifest {
    pub fn read(manifest_path: &Path) -> Self {
        let mut manifest = (move || -> Result<Self> {
            let file = fs::File::open(manifest_path).context("Failed to open manifest")?;
            let root: Value = serde_json::from_reader(BufReader::new(&file))
                .context("Failed to deserialize manifest")?;
            let version = root
                .get("version")
                .ok_or_eyre("Failed to get version from manifest")?;

            if version != VERSION {
                error!("Program version: '{VERSION}' Manifest version: '{version}'\n Version mismatch, exiting!");
                process::exit(2)
            }

            let deserialized_manifest: Self =
                serde_json::from_value(root).context("Failed to deserialize manifest")?;

            info!("Deserialized manifest: '{}'", manifest_path.display());
            Ok(deserialized_manifest)
        })()
        .unwrap_or_else(|err| {
            error!("{err}");
            process::exit(3)
        });

        if !cfg!(debug_assertions) {
            manifest.files.retain(|file| {
                let absolute = file.target.is_absolute()
                    && !file.target.components().any(|x| x == Component::ParentDir)
                    && file.source.as_ref().is_none_or(|x| x.is_absolute());
                if !absolute {
                    warn!(
                        "{} with target '{}' is not absolute, ignoring.",
                        file.kind,
                        file.target.display()
                    );
                }
                absolute
            });
        }

        manifest
    }
    pub fn activate(&mut self, prefix: &str) {
        self.files.sort();
        for mut file in self.files.iter().map(FileWithMetadata::from) {
            _ = file
                .activate(self.clobber_by_default, prefix)
                .inspect_err(|err| {
                    error!(
                        "Failed to activate file: '{}'\n Reason: '{}'",
                        file.target.display(),
                        err
                    );
                });
        }
    }

    pub fn deactivate(&mut self) {
        self.files.sort();
        for mut file in self.files.iter().map(FileWithMetadata::from).rev() {
            _ = file.deactivate().inspect_err(|err| {
                error!(
                    "Failed to deactivate file: '{}'\n Reason: '{}'",
                    file.target.display(),
                    err
                );
            });
        }
    }

    pub fn diff(mut self, mut old_manifest: Self, prefix: &str) {
        let mut updated_files: Vec<(File, File)> = vec![];
        let mut same_files: Vec<File> = vec![];

        old_manifest.files.retain(|file| {
            if let Some(index) = self.files.iter().position(|inner| inner == file) {
                same_files.push(self.files.swap_remove(index));
                false
            } else if let Some(index) = self.files.iter().position(|inner| {
                matches!(inner.clone(), File {
                    kind: FileKind::Symlink | FileKind::Copy,
                   target,
                    ..
                } if (target == file.target))
            }) {
                updated_files.push((file.clone(), self.files.swap_remove(index)));
                false
            } else {
                true
            }
        });

        // Remove files in old manifest
        // which aren't in new manifest
        old_manifest.deactivate();

        for (old, new) in updated_files {
            if !old.clobber.unwrap_or(old_manifest.clobber_by_default) {
                let mut file = FileWithMetadata::from(&old);

                // Don't care if this errors
                // metadata will just be none
                _ = file.set_metadata();

                if file.metadata.is_some()
                    && !file
                        .check()
                        .inspect_err(|err| warn!("Failed to check file: '{}', assuming file is incorrect\nReason: {}", file.target.display(), err))
                        .unwrap_or(false)
                {
                 if let Err(err) = prefix_move(&file.target, prefix) {
                     warn!("Failed to backup file '{}'\nReason: {}", file.target.display(), err);
                 }
                // if file existed but was wrong,
                // atomic action cannot be taken
                // so there's no point of forcing clobber

                // except this double checks
                 self.files.push(new.clone());
                 continue;
                }
            }

<<<<<<< HEAD
            let atomic = FileWithMetadata::from(&new.clone())
                .atomic_activate()
                .inspect_err(|err| {
                    error!(
                        "Failed to (atomic) activate file: '{}'\n Reason: '{}'",
                        new.target.display(),
                        err
                    );
                });
            if atomic.unwrap_or(false) {
=======
            let mut atomic = FileWithMetadata::from(&new.clone());

            if let Err(err) = atomic.set_metadata() {
                warn!(
                    "Failed to get metadata for file '{}'\nReason: {}",
                    atomic.target.display(),
                    err
                );
                continue;
            }

            let res = atomic.atomic_activate().inspect_err(|err| {
                error!(
                    "Failed to (atomic) activate file: '{}'\n Reason: '{}'",
                    new.target.display(),
                    err
                );
            });
            if ! res.unwrap_or(false) {
>>>>>>> 376ca9ac
                self.files.push(new);
            }
        }

        // These files could technically just be
        // Verified
        self.files.append(&mut same_files);
        // Activate new files
        self.activate(prefix);
    }
}<|MERGE_RESOLUTION|>--- conflicted
+++ resolved
@@ -249,19 +249,6 @@
                  continue;
                 }
             }
-
-<<<<<<< HEAD
-            let atomic = FileWithMetadata::from(&new.clone())
-                .atomic_activate()
-                .inspect_err(|err| {
-                    error!(
-                        "Failed to (atomic) activate file: '{}'\n Reason: '{}'",
-                        new.target.display(),
-                        err
-                    );
-                });
-            if atomic.unwrap_or(false) {
-=======
             let mut atomic = FileWithMetadata::from(&new.clone());
 
             if let Err(err) = atomic.set_metadata() {
@@ -281,7 +268,6 @@
                 );
             });
             if ! res.unwrap_or(false) {
->>>>>>> 376ca9ac
                 self.files.push(new);
             }
         }
